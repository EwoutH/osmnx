"""Simplify, correct, and consolidate network topology."""

import logging as lg

import geopandas as gpd
import networkx as nx
import pandas as pd
from shapely.geometry import LineString
from shapely.geometry import Point
from shapely.geometry import Polygon
from shapely.ops import unary_union

from . import utils
from . import utils_graph


def _is_endpoint(G, node, strict=True):
    """
    Is node a true endpoint of an edge.

    Return True if the node is a "real" endpoint of an edge in the network,
    otherwise False. OSM data includes lots of nodes that exist only as points
    to help streets bend around curves. An end point is a node that either:
    1) is its own neighbor, ie, it self-loops.
    2) or, has no incoming edges or no outgoing edges, ie, all its incident
    edges point inward or all its incident edges point outward.
    3) or, it does not have exactly two neighbors and degree of 2 or 4.
    4) or, if strict mode is false, if its edges have different OSM IDs.

    Parameters
    ----------
    G : networkx.MultiDiGraph
        input graph
    node : int
        the node to examine
    strict : bool
        if False, allow nodes to be end points even if they fail all other rules
        but have edges with different OSM IDs

    Returns
    -------
    bool
    """
    neighbors = set(list(G.predecessors(node)) + list(G.successors(node)))
    n = len(neighbors)
    d = G.degree(node)

    # rule 1
    if node in neighbors:
        # if the node appears in its list of neighbors, it self-loops
        # this is always an endpoint.
        return True

    # rule 2
    elif G.out_degree(node) == 0 or G.in_degree(node) == 0:
        # if node has no incoming edges or no outgoing edges, it is an endpoint
        return True

    # rule 3
    elif not (n == 2 and (d == 2 or d == 4)):
        # else, if it does NOT have 2 neighbors AND either 2 or 4 directed
        # edges, it is an endpoint. either it has 1 or 3+ neighbors, in which
        # case it is a dead-end or an intersection of multiple streets or it has
        # 2 neighbors but 3 degree (indicating a change from oneway to twoway)
        # or more than 4 degree (indicating a parallel edge) and thus is an
        # endpoint
        return True

    # rule 4
    elif not strict:
        # non-strict mode: do its incident edges have different OSM IDs?
        osmids = []

        # add all the edge OSM IDs for incoming edges
        for u in G.predecessors(node):
            for key in G[u][node]:
                osmids.append(G.edges[u, node, key]["osmid"])

        # add all the edge OSM IDs for outgoing edges
        for v in G.successors(node):
            for key in G[node][v]:
                osmids.append(G.edges[node, v, key]["osmid"])

        # if there is more than 1 OSM ID in the list of edge OSM IDs then it is
        # an endpoint, if not, it isn't
        return len(set(osmids)) > 1

    # if none of the preceding rules returned true, then it is not an endpoint
    else:
        return False


def _build_path(G, endpoint, endpoint_successor, endpoints):
    """
    Build a path of nodes from one endpoint node to next endpoint node.

    Parameters
    ----------
    G : networkx.MultiDiGraph
        input graph
    endpoint : int
        the endpoint node from which to start the path
    endpoint_successor : int
        the successor of endpoint through which the path to the next endpoint
        will be built
    endpoints : set
        the set of all nodes in the graph that are endpoints

    Returns
    -------
    path : list
        the first and last items in the resulting path list are endpoint
        nodes, and all other items are interstitial nodes that can be removed
        subsequently
    """
    # start building path from endpoint node through its successor
    path = [endpoint, endpoint_successor]

    # for each successor of the endpoint's successor
    for successor in G.successors(endpoint_successor):
        if successor not in path:
            # if this successor is already in the path, ignore it, otherwise add
            # it to the path
            path.append(successor)
            while successor not in endpoints:
                # find successors (of current successor) not in path
                successors = [n for n in G.successors(successor) if n not in path]

                # 99%+ of the time there will be only 1 successor: add to path
                if len(successors) == 1:
                    successor = successors[0]
                    path.append(successor)

                # handle relatively rare cases or OSM digitization quirks
                elif len(successors) == 0:
                    if endpoint in G.successors(successor):
                        # we have come to the end of a self-looping edge, so
                        # add first node to end of path to close it and return
                        return path + [endpoint]
                    else:
                        # this can happen due to OSM digitization error where
                        # a one-way street turns into a two-way here, but
                        # duplicate incoming one-way edges are present
                        utils.log(
                            f"Unexpected simplify pattern handled near {successor}", level=lg.WARN
                        )
                        return path
                else:
                    # if successor has >1 successors, then successor must have
                    # been an endpoint because you can go in 2 new directions.
                    # this should never occur in practice
                    raise Exception(f"Unexpected simplify pattern failed near {successor}")

            # if this successor is an endpoint, we've completed the path
            return path

    # if endpoint_successor has no successors not already in the path, return
    # the current path: this is usually due to a digitization quirk on OSM
    return path


def _get_paths_to_simplify(G, strict=True):
    """
    Generate all the paths to be simplified between endpoint nodes.

    The path is ordered from the first endpoint, through the interstitial nodes,
    to the second endpoint.

    Parameters
    ----------
    G : networkx.MultiDiGraph
        input graph
    strict : bool
        if False, allow nodes to be end points even if they fail all other rules
        but have edges with different OSM IDs

    Yields
    ------
    path_to_simplify : list
    """
    # first identify all the nodes that are endpoints
    endpoints = set([n for n in G.nodes if _is_endpoint(G, n, strict=strict)])
    utils.log(f"Identified {len(endpoints)} edge endpoints")

    # for each endpoint node, look at each of its successor nodes
    for endpoint in endpoints:
        for successor in G.successors(endpoint):
            if successor not in endpoints:
                # if endpoint node's successor is not an endpoint, build path
                # from the endpoint node, through the successor, and on to the
                # next endpoint node
                yield _build_path(G, endpoint, successor, endpoints)


def simplify_graph(G, strict=True, remove_rings=True):
    """
    Simplify a graph's topology by removing interstitial nodes.

    Simplifies graph topology by removing all nodes that are not intersections
    or dead-ends. Create an edge directly between the end points that
    encapsulate them, but retain the geometry of the original edges, saved as
    a new `geometry` attribute on the new edge. Note that only simplified
    edges receive a `geometry` attribute. Some of the resulting consolidated
    edges may comprise multiple OSM ways, and if so, their multiple attribute
    values are stored as a list.

    Parameters
    ----------
    G : networkx.MultiDiGraph
        input graph
    strict : bool
        if False, allow nodes to be end points even if they fail all other
        rules but have incident edges with different OSM IDs. Lets you keep
        nodes at elbow two-way intersections, but sometimes individual blocks
        have multiple OSM IDs within them too.
    remove_rings : bool
        if True, remove isolated self-contained rings that have no endpoints

    Returns
    -------
    G : networkx.MultiDiGraph
        topologically simplified graph, with a new `geometry` attribute on
        each simplified edge
    """
    if "simplified" in G.graph and G.graph["simplified"]:
        raise Exception("This graph has already been simplified, cannot simplify it again.")

    utils.log("Begin topologically simplifying the graph...")

    # make a copy to not mutate original graph object caller passed in
    G = G.copy()
    initial_node_count = len(G)
    initial_edge_count = len(G.edges)
    all_nodes_to_remove = []
    all_edges_to_add = []

    # generate each path that needs to be simplified
    for path in _get_paths_to_simplify(G, strict=strict):

        # add the interstitial edges we're removing to a list so we can retain
        # their spatial geometry
        edge_attributes = dict()
        for u, v in zip(path[:-1], path[1:]):

            # there should rarely be multiple edges between interstitial nodes
            # usually happens if OSM has duplicate ways digitized for just one
            # street... we will keep only one of the edges (see below)
            if G.number_of_edges(u, v) != 1:
                utils.log(f"Found multiple edges between {u} and {v} when simplifying")

            # get edge between these nodes: if multiple edges exist between
            # them (see above), we retain only one in the simplified graph
            edge = G.edges[u, v, 0]
            for key in edge:
                if key in edge_attributes:
                    # if this key already exists in the dict, append it to the
                    # value list
                    edge_attributes[key].append(edge[key])
                else:
                    # if this key doesn't already exist, set the value to a list
                    # containing the one value
                    edge_attributes[key] = [edge[key]]

        for key in edge_attributes:
            # don't touch the length attribute, we'll sum it at the end
            if len(set(edge_attributes[key])) == 1 and key != "length":
                # if there's only 1 unique value in this attribute list,
                # consolidate it to the single value (the zero-th)
                edge_attributes[key] = edge_attributes[key][0]
            elif key != "length":
                # otherwise, if there are multiple values, keep one of each value
                edge_attributes[key] = list(set(edge_attributes[key]))

        # construct the geometry and sum the lengths of the segments
        edge_attributes["geometry"] = LineString(
            [Point((G.nodes[node]["x"], G.nodes[node]["y"])) for node in path]
        )
        edge_attributes["length"] = sum(edge_attributes["length"])

        # add the nodes and edges to their lists for processing at the end
        all_nodes_to_remove.extend(path[1:-1])
        all_edges_to_add.append(
            {"origin": path[0], "destination": path[-1], "attr_dict": edge_attributes}
        )

    # for each edge to add in the list we assembled, create a new edge between
    # the origin and destination
    for edge in all_edges_to_add:
        G.add_edge(edge["origin"], edge["destination"], **edge["attr_dict"])

    # finally remove all the interstitial nodes between the new edges
    G.remove_nodes_from(set(all_nodes_to_remove))

    if remove_rings:
        # remove any connected components that form a self-contained ring
        # without any endpoints
        wccs = nx.weakly_connected_components(G)
        nodes_in_rings = set()
        for wcc in wccs:
            if not any(_is_endpoint(G, n) for n in wcc):
                nodes_in_rings.update(wcc)
        G.remove_nodes_from(nodes_in_rings)

    # mark graph as having been simplified
    G.graph["simplified"] = True

    msg = (
        f"Simplified graph: {initial_node_count} to {len(G)} nodes, "
        f"{initial_edge_count} to {len(G.edges)} edges"
    )
    utils.log(msg)
    return G


def consolidate_intersections(
    G, tolerance=10, rebuild_graph=True, dead_ends=False, reconnect_edges=True
):
    """
    Consolidate intersections comprising clusters of nearby nodes.

    Merges nearby nodes and returns either their centroids or a rebuilt graph
    with consolidated intersections and reconnected edge geometries. The
    tolerance argument should be adjusted to approximately match street design
    standards in the specific street network, and you should always use a
    projected graph to work in meaningful and consistent units like meters.

    When rebuild_graph=False, it uses a purely geometrical (and relatively
    fast) algorithm to identify "geometrically close" nodes, merge them, and
    return just the merged intersections' centroids. When rebuild_graph=True,
    it uses a topological (and slower but more accurate) algorithm to identify
    "topologically close" nodes, merge them, then rebuild/return the graph.
    Returned graph's node IDs represent clusters rather than osmids. Refer to
    nodes' osmid attributes for original osmids. If multiple nodes were merged
    together, the osmid attribute is a list of merged nodes' osmids.

    Divided roads are often represented by separate centerline edges. The
    intersection of two divided roads thus creates 4 nodes, representing where
    each edge intersects a perpendicular edge. These 4 nodes represent a
    single intersection in the real world. A similar situation occurs with
    roundabouts and traffic circles. This function consolidates nearby nodes
    by buffering them to an arbitrary distance, merging overlapping buffers,
    and taking their centroid.

    Parameters
    ----------
    G : networkx.MultiDiGraph
        a projected graph
    tolerance : float
        nodes are buffered to this distance (in graph's geometry's units) and
        subsequent overlaps are dissolved into a single node
    rebuild_graph : bool
        if True, consolidate the nodes topologically, rebuild the graph, and
        return as networkx.MultiDiGraph. if False, consolidate the nodes
        geometrically and return the consolidated node points as
        geopandas.GeoSeries
    dead_ends : bool
        if False, discard dead-end nodes to return only street-intersection
        points
    reconnect_edges : bool
        ignored if rebuild_graph is not True. if True, reconnect edges and
        their geometries in rebuilt graph to the consolidated nodes and update
        edge length attributes; if False, returned graph has no edges (which
        is faster if you just need topologically consolidated intersection
        counts).

    Returns
    -------
    networkx.MultiDiGraph or geopandas.GeoSeries
        if rebuild_graph=True, returns MultiDiGraph with consolidated
        intersections and reconnected edge geometries. if rebuild_graph=False,
        returns GeoSeries of shapely Points representing the centroids of
        street intersections
    """
    # if dead_ends is False, discard dead-ends to retain only intersections
    if not dead_ends:
        spn = nx.get_node_attributes(G, "street_count")
        if set(spn) != set(G.nodes):
            spn = utils_graph.count_streets_per_node(G)
        dead_end_nodes = [node for node, count in spn.items() if count <= 1]

        # make a copy to not mutate original graph object caller passed in
        G = G.copy()
        G.remove_nodes_from(dead_end_nodes)

    if rebuild_graph:
        if not G or not G.edges:
            # cannot rebuild a graph with no nodes or no edges, just return it
            return G
        else:
            return _consolidate_intersections_rebuild_graph(G, tolerance, reconnect_edges)

    else:
<<<<<<< HEAD
        if len(G) == 0:
=======
        crs = G.graph["crs"]
        if not G:
>>>>>>> 4c21f40c
            # if graph has no nodes, just return empty GeoSeries
            return gpd.GeoSeries(crs=G.graph["crs"])
        else:
            # return the centroids of the merged intersection polygons
            merged_nodes = _merge_nodes_geometric(G, tolerance)
            return gpd.GeoSeries(merged_nodes, crs=G.graph["crs"]).centroid


def _merge_nodes_geometric(G, tolerance, chunk=True):
    """
    Geometrically merge nodes within some distance of each other.

    If chunk=True, it sorts the nodes GeoSeries by geometry x and y values (to
    make unary_union faster), then buffers by tolerance. Next it divides the
    nodes GeoSeries into n-sized chunks, where n = the square root of the
    number of nodes. Then it runs unary_union on each chunk, and then runs
    unary_union on the resulting unary unions. This is much faster on large
    graphs because of how unary_union's runtime scales with input size. But,
    chunk=False is usually faster on small and medium sized graphs.

    Parameters
    ----------
    G : networkx.MultiDiGraph
        a projected graph
    tolerance : float
        nodes are buffered to this distance (in graph's geometry's units) and
        subsequent overlaps are dissolved into a single polygon
    chunk : bool
        if True, divide nodes into geometrically sorted chunks to improve the
        speed of unary_union operation by running it on each chunk and then
        running it on the results of those runs

    Returns
    -------
    merged_nodes : list
        a list of the merged overlapping buffered node polygons
    """
    # yield n-sized chunks of lst one at a time
    def get_chunks(lst, n):
        for i in range(0, len(lst), n):
            yield lst[i : i + n]

    gs_nodes = utils_graph.graph_to_gdfs(G, edges=False)["geometry"]

    if not chunk:
        # buffer nodes then get unary union to merge overlaps
        merged_nodes = gs_nodes.buffer(tolerance).unary_union

    else:
        # sort nodes GeoSeries by geometry x/y vals to make unary_union faster
        idx = pd.DataFrame((gs_nodes.x, gs_nodes.y)).T.sort_values([0, 1]).index

        # buffer nodes by tolerance then generate n-sized chunks of nodes
        n = int(len(G) ** 0.5)
        chunks = get_chunks(gs_nodes.loc[idx].buffer(tolerance).values, n)

        # unary_union each chunk then unary_union those unary unions
        merged_nodes = unary_union([unary_union(chunk) for chunk in chunks])

    # if only a single node results, make it iterable to convert to list
    if isinstance(merged_nodes, Polygon):
        merged_nodes = [merged_nodes]

    return list(merged_nodes)


def _consolidate_intersections_rebuild_graph(G, tolerance=10, reconnect_edges=True):
    """
    Consolidate intersections comprising clusters of nearby nodes.

    Merge nodes and return a rebuilt graph with consolidated intersections and
    reconnected edge geometries.

    The tolerance argument should be adjusted to approximately match street
    design standards in the specific street network, and you should always use
    a projected graph to work in meaningful and consistent units like meters.

    Returned graph's node IDs represent clusters rather than osmids. Refer to
    nodes' osmid attributes for original osmids. If multiple nodes were merged
    together, the osmid attribute is a list of merged nodes' osmids.

    Parameters
    ----------
    G : networkx.MultiDiGraph
        a projected graph
    tolerance : float
        nodes are buffered to this distance (in graph's geometry's units) and
        subsequent overlaps are dissolved into a single node
    reconnect_edges : bool
        ignored if rebuild_graph is not True. if True, reconnect edges and
        their geometries in rebuilt graph to the consolidated nodes and update
        edge length attributes; if False, returned graph has no edges (which
        is faster if you just need topologically consolidated intersection
        counts).

    Returns
    -------
    H : networkx.MultiDiGraph
        a rebuilt graph with consolidated intersections and reconnected
        edge geometries
    """
    # STEP 1
    # buffer nodes to passed-in distance and merge overlaps
    merged_nodes = _merge_nodes_geometric(G, tolerance)

    # STEP 2
    # attach each node to its cluster of merged nodes
    # first get the original graph's node points
    node_points = utils_graph.graph_to_gdfs(G, edges=False)[["geometry"]]

    # turn merged nodes into gdf and get centroids of each cluster as x, y
    node_clusters = gpd.GeoDataFrame(geometry=merged_nodes, crs=node_points.crs)
    centroids = node_clusters.centroid
    node_clusters["x"] = centroids.x
    node_clusters["y"] = centroids.y

    # then spatial join to give each node the label of cluster it's within
    gdf = gpd.sjoin(node_points, node_clusters, how="left", op="within")
    gdf = gdf.drop(columns="geometry").rename(columns={"index_right": "cluster"})

    # STEP 3
    # if a cluster contains multiple components (i.e., it's not connected)
    # move each component to its own cluster (otherwise you will connect
    # nodes together that are not truly connected, e.g., nearby deadends or
    # surface streets with bridge).
    groups = gdf.groupby("cluster")
    for cluster_label, nodes_subset in groups:
        if len(nodes_subset) > 1:
            # identify all the (weakly connected) component in cluster
            wccs = list(nx.weakly_connected_components(G.subgraph(nodes_subset.index)))
            if len(wccs) > 1:
                # if there are multiple components in this cluster
                suffix = 0
                for wcc in wccs:
                    # set subcluster xy to the centroid of just these nodes
                    subcluster_centroid = node_points.loc[wcc].unary_union.centroid
                    gdf.loc[wcc, "x"] = subcluster_centroid.x
                    gdf.loc[wcc, "y"] = subcluster_centroid.y
                    # move to subcluster by appending suffix to cluster label
                    gdf.loc[wcc, "cluster"] = f"{cluster_label}-{suffix}"
                    suffix += 1

    # STEP 4
    # create new empty graph and copy over misc graph data
    H = nx.MultiDiGraph()
    H.graph = G.graph

    # STEP 5
    # create a new node for each cluster of merged nodes
    # regroup now that we potentially have new cluster labels from step 3
    groups = gdf.groupby("cluster")
    for cluster_label, nodes_subset in groups:

        osmids = nodes_subset.index.to_list()
        if len(osmids) == 1:
            # if cluster is a single node, add that node to new graph
            H.add_node(cluster_label, **G.nodes[osmids[0]])
        else:
            # if cluster is multiple merged nodes, create one new node to
            # represent them
            H.add_node(
                cluster_label,
                osmid=str(osmids),
                x=nodes_subset["x"].iloc[0],
                y=nodes_subset["y"].iloc[0],
            )

    if not G.edges or not reconnect_edges:
        # if reconnect_edges is False or there are no edges in original graph
        # (after dead-end removed), then skip edges and return new graph as-is
        return H

    # STEP 6
    # create new edge from cluster to cluster for each edge in original graph
    gdf_edges = utils_graph.graph_to_gdfs(G, nodes=False)
    for u, v, k, data in G.edges(keys=True, data=True):
        u2 = gdf.loc[u, "cluster"]
        v2 = gdf.loc[v, "cluster"]

        # only create the edge if we're not connecting the cluster
        # to itself, but always add original self-loops
        if (u2 != v2) or (u == v):
            data["u_original"] = u
            data["v_original"] = v
            if "geometry" not in data:
                data["geometry"] = gdf_edges.loc[(u, v, k), "geometry"]
            H.add_edge(u2, v2, **data)

    # STEP 7
    # for every group of merged nodes with more than 1 node in it, extend the
    # edge geometries to reach the new node point
    for cluster_label, nodes_subset in groups:

        # but only if there were multiple nodes merged together,
        # otherwise it's the same old edge as in original graph
        if len(nodes_subset) > 1:

            # get coords of merged nodes point centroid to prepend or
            # append to the old edge geom's coords
            x = H.nodes[cluster_label]["x"]
            y = H.nodes[cluster_label]["y"]
            xy = [(x, y)]

            # for each edge incident to this new merged node, update its
            # geometry to extend to/from the new node's point coords
            in_edges = set(H.in_edges(cluster_label, keys=True))
            out_edges = set(H.out_edges(cluster_label, keys=True))
            for u, v, k in in_edges | out_edges:
                old_coords = list(H.edges[u, v, k]["geometry"].coords)
                new_coords = xy + old_coords if cluster_label == u else old_coords + xy
                new_geom = LineString(new_coords)
                H.edges[u, v, k]["geometry"] = new_geom

                # update the edge length attribute, given the new geometry
                H.edges[u, v, k]["length"] = new_geom.length

    return H<|MERGE_RESOLUTION|>--- conflicted
+++ resolved
@@ -390,12 +390,7 @@
             return _consolidate_intersections_rebuild_graph(G, tolerance, reconnect_edges)
 
     else:
-<<<<<<< HEAD
-        if len(G) == 0:
-=======
-        crs = G.graph["crs"]
         if not G:
->>>>>>> 4c21f40c
             # if graph has no nodes, just return empty GeoSeries
             return gpd.GeoSeries(crs=G.graph["crs"])
         else:
