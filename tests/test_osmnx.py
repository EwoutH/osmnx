# ruff: noqa: E402,F841,INP001,PLR2004,S101
"""Test suite for the package."""

from __future__ import annotations

# use agg backend so you don't need a display on CI
# do this first before pyplot is imported by anything
import matplotlib as mpl

mpl.use("Agg")

import bz2
import logging as lg
import os
import tempfile
from collections import OrderedDict
from pathlib import Path

import geopandas as gpd
import networkx as nx
import numpy as np
import pandas as pd
import pytest
from lxml import etree
from requests.exceptions import ConnectionError
from shapely import wkt
from shapely.geometry import Point
from shapely.geometry import Polygon
from typeguard import TypeCheckError

import osmnx as ox

ox.settings.log_console = True
ox.settings.log_file = True
ox.settings.use_cache = True
ox.settings.data_folder = ".temp/data"
ox.settings.logs_folder = ".temp/logs"
ox.settings.imgs_folder = ".temp/imgs"
ox.settings.cache_folder = ".temp/cache"

# define queries to use throughout tests
location_point = (37.791427, -122.410018)
address = "600 Montgomery St, San Francisco, California, USA"
place1 = {"city": "Piedmont", "state": "California", "country": "USA"}
place2 = "SoHo, New York, NY"
p = (
    "POLYGON ((-122.262 37.869, -122.255 37.869, -122.255 37.874,"
    "-122.262 37.874, -122.262 37.869))"
)
polygon = wkt.loads(p)


def test_logging() -> None:
    """Test the logger."""
    ox.utils.log("test a fake default message")
    ox.utils.log("test a fake debug", level=lg.DEBUG)
    ox.utils.log("test a fake info", level=lg.INFO)
    ox.utils.log("test a fake warning", level=lg.WARNING)
    ox.utils.log("test a fake error", level=lg.ERROR)

    ox.utils.citation(style="apa")
    ox.utils.citation(style="bibtex")
    ox.utils.citation(style="ieee")
    ox.utils.ts(style="iso8601")
    ox.utils.ts(style="date")
    ox.utils.ts(style="time")


def test_exceptions() -> None:
    """Test the custom errors."""
    message = "testing exception"

    with pytest.raises(ox._errors.ResponseStatusCodeError):
        raise ox._errors.ResponseStatusCodeError(message)

    with pytest.raises(ox._errors.CacheOnlyInterruptError):
        raise ox._errors.CacheOnlyInterruptError(message)

    with pytest.raises(ox._errors.InsufficientResponseError):
        raise ox._errors.InsufficientResponseError(message)

    with pytest.raises(ox._errors.GraphSimplificationError):
        raise ox._errors.GraphSimplificationError(message)


def test_geocoder() -> None:
    """Test retrieving elements by place name and OSM ID."""
    city = ox.geocode_to_gdf("R2999176", by_osmid=True)
    city = ox.geocode_to_gdf(place1, which_result=1)
    city = ox.geocode_to_gdf(place2)
    city_projected = ox.projection.project_gdf(city, to_crs="epsg:3395")

    # test geocoding a bad query: should raise exception
    with pytest.raises(ox._errors.InsufficientResponseError):
        _ = ox.geocode("!@#$%^&*")

    with pytest.raises(ox._errors.InsufficientResponseError):
        _ = ox.geocode_to_gdf(query="AAAZZZ")

    # fails to geocode to a (Multi)Polygon
    with pytest.raises(TypeError):
        _ = ox.geocode_to_gdf("Bunker Hill, Los Angeles, CA, USA")


def test_stats() -> None:
    """Test generating graph stats."""
    # create graph, add a new node, add bearings, project it
    G = ox.graph_from_place(place1, network_type="all")
    G.add_node(0, x=location_point[1], y=location_point[0], street_count=0)
    G_proj = ox.project_graph(G)
    G_proj = ox.distance.add_edge_lengths(G_proj, edges=tuple(G_proj.edges)[0:3])

    # calculate stats
    cspn = ox.stats.count_streets_per_node(G)
    stats = ox.basic_stats(G)
    stats = ox.basic_stats(G, area=1000)
    stats = ox.basic_stats(G_proj, area=1000, clean_int_tol=15)

    # test cleaning and rebuilding graph
    G_clean = ox.consolidate_intersections(G_proj, tolerance=10, rebuild_graph=True, dead_ends=True)
    G_clean = ox.consolidate_intersections(
        G_proj,
        tolerance=10,
        rebuild_graph=True,
        reconnect_edges=False,
    )
    G_clean = ox.consolidate_intersections(G_proj, tolerance=10, rebuild_graph=False)

    # try consolidating an empty graph
    G = nx.MultiDiGraph(crs="epsg:4326")
    G_clean = ox.consolidate_intersections(G, rebuild_graph=True)
    G_clean = ox.consolidate_intersections(G, rebuild_graph=False)


def test_bearings() -> None:
    """Test bearings and orientation entropy."""
    G = ox.graph_from_place(place1, network_type="all")
    G.add_node(0, x=location_point[1], y=location_point[0], street_count=0)
    _ = ox.bearing.calculate_bearing(0, 0, 1, 1)
    G = ox.add_edge_bearings(G)
    G_proj = ox.project_graph(G)

    # calculate entropy
    Gu = ox.convert.to_undirected(G)
    entropy = ox.bearing.orientation_entropy(Gu, weight="length")
    fig, ax = ox.plot.plot_orientation(Gu, area=True, title="Title")
    fig, ax = ox.plot.plot_orientation(Gu, ax=ax, area=False, title="Title")

    # test support of edge bearings for directed and undirected graphs
    G = nx.MultiDiGraph(crs="epsg:4326")
    G.add_node("point_1", x=0.0, y=0.0)
    G.add_node("point_2", x=0.0, y=1.0)  # latitude increases northward
    G.add_edge("point_1", "point_2", weight=2.0)
    G = ox.distance.add_edge_lengths(G)
    G = ox.add_edge_bearings(G)
    with pytest.warns(UserWarning, match="edge bearings will be directional"):
        bearings, weights = ox.bearing._extract_edge_bearings(G, min_length=0, weight=None)
    assert list(bearings) == [0.0]  # north
<<<<<<< HEAD
    assert list(weights) == [1.0]
    bearings, weights = ox.bearing._extract_edge_bearings(
        ox.utils_graph.get_undirected(G),
=======
    bearings = ox.bearing._extract_edge_bearings(
        ox.convert.to_undirected(G),
>>>>>>> 12dbb6c4
        min_length=0,
        weight="weight",
    )
    assert list(bearings) == [0.0, 180.0]  # north and south
    assert list(weights) == [2.0, 2.0]


def test_osm_xml() -> None:
    """Test working with .osm XML data."""
    # test loading a graph from a local .osm xml file
    node_id = 53098262
    neighbor_ids = 53092170, 53060438, 53027353, 667744075

    with bz2.BZ2File("tests/input_data/West-Oakland.osm.bz2") as f:
        handle, temp_filename = tempfile.mkstemp(suffix=".osm")
        os.write(handle, f.read())
        os.close(handle)

    for filename in ("tests/input_data/West-Oakland.osm.bz2", temp_filename):
        G = ox.graph_from_xml(filename)
        assert node_id in G.nodes

        for neighbor_id in neighbor_ids:
            edge_key = (node_id, neighbor_id, 0)
            assert neighbor_id in G.nodes
            assert edge_key in G.edges
            assert G.edges[edge_key]["name"] in {"8th Street", "Willow Street"}

    Path.unlink(Path(temp_filename))

    # test OSM xml saving
    G = ox.graph_from_point(location_point, dist=500, network_type="drive", simplify=False)
    fp = Path(ox.settings.data_folder) / "graph.osm"
    ox.io.save_graph_xml(G, filepath=fp, way_tag_aggs={"lanes": "sum"})

    # validate saved XML against XSD schema
    xsd_filepath = "./tests/input_data/osm_schema.xsd"
    parser = etree.XMLParser(schema=etree.XMLSchema(file=xsd_filepath))
    _ = etree.parse(fp, parser=parser)  # noqa: S320

    # test roundabout handling
    default_all_oneway = ox.settings.all_oneway
    ox.settings.all_oneway = True
    default_overpass_settings = ox.settings.overpass_settings
    ox.settings.overpass_settings += '[date:"2023-04-01T00:00:00Z"]'
    point = (39.0290346, -84.4696884)
    G = ox.graph_from_point(point, dist=500, dist_type="bbox", network_type="drive", simplify=False)
    ox.io.save_graph_xml(G)
    _ = etree.parse(fp, parser=parser)  # noqa: S320

    # raise error if trying to save a simplified graph
    with pytest.raises(ox._errors.GraphSimplificationError):
        ox.io.save_graph_xml(ox.simplification.simplify_graph(G))

    # save a projected/consolidated graph as OSM XML
    Gc = ox.simplification.consolidate_intersections(ox.projection.project_graph(G))
    nx.set_node_attributes(Gc, 0, name="uid")
    ox.io.save_graph_xml(Gc, fp)  # issues UserWarning
    Gc = ox.graph.graph_from_xml(fp)  # issues UserWarning
    _ = etree.parse(fp, parser=parser)  # noqa: S320

    # restore settings
    ox.settings.overpass_settings = default_overpass_settings
    ox.settings.all_oneway = default_all_oneway


def test_elevation() -> None:
    """Test working with elevation data."""
    G = ox.graph_from_address(address=address, dist=500, dist_type="bbox", network_type="bike")

    # add node elevations from Google (fails without API key)
    with pytest.raises(ox._errors.InsufficientResponseError):
        _ = ox.elevation.add_node_elevations_google(G, api_key="", batch_size=350)

    # add node elevations from Open Topo Data (works without API key)
    ox.settings.elevation_url_template = (
        "https://api.opentopodata.org/v1/aster30m?locations={locations}&key={key}"
    )
    _ = ox.elevation.add_node_elevations_google(G, batch_size=100, pause=0.01)

    # same thing again, to hit the cache
    _ = ox.elevation.add_node_elevations_google(G, batch_size=100, pause=0.01)

    # add node elevations from a single raster file (some nodes will be null)
    rasters = list(Path("tests/input_data").glob("elevation*.tif"))
    G = ox.elevation.add_node_elevations_raster(G, rasters[0], cpus=1)
    assert pd.notna(pd.Series(dict(G.nodes(data="elevation")))).any()

    # add node elevations from multiple raster files (no nodes should be null)
    G = ox.elevation.add_node_elevations_raster(G, rasters)
    assert pd.notna(pd.Series(dict(G.nodes(data="elevation")))).all()

    # add edge grades and their absolute values
    G = ox.add_edge_grades(G, add_absolute=True)


def test_routing() -> None:
    """Test working with speed, travel time, and routing."""
    G = ox.graph_from_address(address=address, dist=500, dist_type="bbox", network_type="bike")

    # give each edge speed and travel time attributes
    G = ox.add_edge_speeds(G)
    G = ox.add_edge_speeds(G, hwy_speeds={"motorway": 100})
    G = ox.add_edge_travel_times(G)

    # test value cleaning
    assert ox.routing._clean_maxspeed("100,2") == 100.2
    assert ox.routing._clean_maxspeed("100.2") == 100.2
    assert ox.routing._clean_maxspeed("100 km/h") == 100.0
    assert ox.routing._clean_maxspeed("100 mph") == pytest.approx(160.934)
    assert ox.routing._clean_maxspeed("60|100") == 80
    assert ox.routing._clean_maxspeed("60|100 mph") == pytest.approx(128.7472)
    assert ox.routing._clean_maxspeed("signal") is None
    assert ox.routing._clean_maxspeed("100;70") is None

    # test collapsing multiple mph values to single kph value
    assert ox.routing._collapse_multiple_maxspeed_values(["25 mph", "30 mph"], np.mean) == 44.25685

    # test collapsing invalid values: should return None
    assert ox.routing._collapse_multiple_maxspeed_values(["mph", "kph"], np.mean) is None

    orig_x = np.array([-122.404771])
    dest_x = np.array([-122.401429])
    orig_y = np.array([37.794302])
    dest_y = np.array([37.794987])
    orig_node = int(ox.distance.nearest_nodes(G, orig_x, orig_y)[0])
    dest_node = int(ox.distance.nearest_nodes(G, dest_x, dest_y)[0])

    # test non-numeric weight, should raise ValueError
    with pytest.raises(ValueError, match="contains non-numeric values"):
        route1 = ox.shortest_path(G, orig_node, dest_node, weight="highway")

    # mismatch iterable and non-iterable orig/dest, should raise TypeError
    msg = "must either both be iterable or neither must be iterable"
    with pytest.raises(TypeError, match=msg):
        route2 = ox.shortest_path(G, orig_node, [dest_node])  # type: ignore[call-overload]

    # mismatch lengths of orig/dest, should raise ValueError
    msg = "must be of equal length"
    with pytest.raises(ValueError, match=msg):
        route2 = ox.shortest_path(G, [orig_node] * 2, [dest_node] * 3)

    # test missing weight (should raise warning)
    route3 = ox.shortest_path(G, orig_node, dest_node, weight="time")
    # test good weight
    route4 = ox.routing.shortest_path(G, orig_node, dest_node, weight="travel_time")
    route5 = ox.shortest_path(G, orig_node, dest_node, weight="travel_time")
    assert route5 is not None

    route_edges = ox.routing.route_to_gdf(G, route5, weight="travel_time")

    fig, ax = ox.plot_graph_route(G, route5, save=True)

    # test multiple origins-destinations
    n = 5
    nodes = np.array(G.nodes)
    origs = [int(x) for x in np.random.default_rng().choice(nodes, size=n, replace=True)]
    dests = [int(x) for x in np.random.default_rng().choice(nodes, size=n, replace=True)]
    paths1 = ox.shortest_path(G, origs, dests, weight="length", cpus=1)
    paths2 = ox.shortest_path(G, origs, dests, weight="length", cpus=2)
    paths3 = ox.shortest_path(G, origs, dests, weight="length", cpus=None)
    assert paths1 == paths2 == paths3

    # test k shortest paths
    routes = ox.routing.k_shortest_paths(G, orig_node, dest_node, k=2, weight="travel_time")
    fig, ax = ox.plot_graph_routes(G, list(routes))

    # test great circle and euclidean distance calculators
    assert ox.distance.great_circle(0, 0, 1, 1) == pytest.approx(157249.6034105)
    assert ox.distance.euclidean(0, 0, 1, 1) == pytest.approx(1.4142135)


def test_plots() -> None:
    """Test visualization methods."""
    G = ox.graph_from_point(location_point, dist=500, network_type="drive")
    Gp = ox.project_graph(G)
    G = ox.project_graph(G, to_latlong=True)

    # test getting colors
    co1 = ox.plot.get_colors(n=5, cmap="plasma", start=0.1, stop=0.9, alpha=0.5)
    co2 = ox.plot.get_colors(n=5, cmap="plasma", start=0.1, stop=0.9, alpha=None)
    nc = ox.plot.get_node_colors_by_attr(G, "x")
    ec = ox.plot.get_edge_colors_by_attr(G, "length", num_bins=5)

    # plot and save to disk
    filepath = Path(ox.settings.data_folder) / "test.svg"
    fig, ax = ox.plot_graph(G, show=False, save=True, close=True, filepath=filepath)
    fig, ax = ox.plot_graph(Gp, edge_linewidth=0, figsize=(5, 5), bgcolor="y")
    fig, ax = ox.plot_graph(
        Gp,
        ax=ax,
        dpi=180,
        node_color="k",
        node_size=5,
        node_alpha=0.1,
        node_edgecolor="b",
        node_zorder=5,
        edge_color="r",
        edge_linewidth=2,
        edge_alpha=0.1,
        show=False,
        save=True,
        close=True,
    )

    # figure-ground plots
    fig, ax = ox.plot_figure_ground(G=G)


def test_nearest() -> None:
    """Test nearest node/edge searching."""
    # get graph and x/y coords to search
    G = ox.graph_from_point(location_point, dist=500, network_type="drive", simplify=False)
    Gp = ox.project_graph(G)
    points = ox.utils_geo.sample_points(ox.convert.to_undirected(Gp), 5)
    X = points.x.to_numpy()
    Y = points.y.to_numpy()

    # get nearest nodes
    _ = ox.distance.nearest_nodes(G, X, Y, return_dist=True)
    _ = ox.distance.nearest_nodes(G, X, Y, return_dist=False)
    nn0, dist0 = ox.distance.nearest_nodes(G, X[0], Y[0], return_dist=True)
    nn1 = ox.distance.nearest_nodes(Gp, X[0], Y[0], return_dist=False)

    # get nearest edge
    _ = ox.distance.nearest_edges(Gp, X, Y, return_dist=False)
    _ = ox.distance.nearest_edges(Gp, X, Y, return_dist=True)
    _ = ox.distance.nearest_edges(Gp, X[0], Y[0], return_dist=False)
    _ = ox.distance.nearest_edges(Gp, X[0], Y[0], return_dist=True)


def test_endpoints() -> None:
    """Test different API endpoints."""
    default_requests_timeout = ox.settings.requests_timeout
    default_key = ox.settings.nominatim_key
    default_nominatim_url = ox.settings.nominatim_url
    default_overpass_url = ox.settings.overpass_url
    default_overpass_rate_limit = ox.settings.overpass_rate_limit

    # test good and bad DNS resolution
    ox.settings.requests_timeout = 1
    ip = ox._http._resolve_host_via_doh("overpass-api.de")
    ip = ox._http._resolve_host_via_doh("AAAAAAAAAAA")
    _doh_url_template_default = ox.settings.doh_url_template
    ox.settings.doh_url_template = "http://aaaaaa.hostdoesntexist.org/nothinguseful"
    ip = ox._http._resolve_host_via_doh("overpass-api.de")
    ox.settings.doh_url_template = None
    ip = ox._http._resolve_host_via_doh("overpass-api.de")
    ox.settings.doh_url_template = _doh_url_template_default

    # Test changing the Overpass endpoint.
    # This should fail because we didn't provide a valid endpoint
    ox.settings.overpass_rate_limit = False
    ox.settings.overpass_url = "http://NOT_A_VALID_ENDPOINT/api/"
    with pytest.raises(ConnectionError, match="Max retries exceeded with url"):
        G = ox.graph_from_place(place1, network_type="all")

    ox.settings.overpass_rate_limit = default_overpass_rate_limit
    ox.settings.requests_timeout = default_requests_timeout

    params: OrderedDict[str, int | str] = OrderedDict()
    params["format"] = "json"
    params["address_details"] = 0

    # Bad Address - should return an empty response
    params["q"] = "AAAAAAAAAAA"
    response_json = ox._nominatim._nominatim_request(params=params, request_type="search")

    # Good Address - should return a valid response with a valid osm_id
    params["q"] = "Newcastle A186 Westgate Rd"
    response_json = ox._nominatim._nominatim_request(params=params, request_type="search")

    # Lookup
    params = OrderedDict()
    params["format"] = "json"
    params["address_details"] = 0
    params["osm_ids"] = "W68876073"

    # good call
    response_json = ox._nominatim._nominatim_request(params=params, request_type="lookup")

    # bad call
    with pytest.raises(
        ox._errors.InsufficientResponseError,
        match="Nominatim API did not return a list of results",
    ):
        response_json = ox._nominatim._nominatim_request(params=params, request_type="search")

    # query must be a str if by_osmid=True
    with pytest.raises(TypeError, match="`query` must be a string if `by_osmid` is True"):
        ox.geocode_to_gdf(query={"City": "Boston"}, by_osmid=True)

    # Invalid nominatim query type
    with pytest.raises(ValueError, match="Nominatim `request_type` must be"):
        response_json = ox._nominatim._nominatim_request(params=params, request_type="xyz")

    # Searching on public nominatim should work even if a (bad) key was provided
    ox.settings.nominatim_key = "NOT_A_KEY"
    response_json = ox._nominatim._nominatim_request(params=params, request_type="lookup")

    ox.settings.nominatim_key = default_key
    ox.settings.nominatim_url = default_nominatim_url
    ox.settings.overpass_url = default_overpass_url


def test_save_load() -> None:  # noqa: PLR0915
    """Test saving/loading graphs to/from disk."""
    G = ox.graph_from_point(location_point, dist=500, network_type="drive")

    # save/load geopackage and convert graph to/from node/edge GeoDataFrames
    ox.save_graph_geopackage(G, directed=False)
    fp = ".temp/data/graph-dir.gpkg"
    ox.save_graph_geopackage(G, filepath=fp, directed=True)
    gdf_nodes1 = gpd.read_file(fp, layer="nodes").set_index("osmid")
    gdf_edges1 = gpd.read_file(fp, layer="edges").set_index(["u", "v", "key"])
    G2 = ox.graph_from_gdfs(gdf_nodes1, gdf_edges1)
    G2 = ox.graph_from_gdfs(gdf_nodes1, gdf_edges1, graph_attrs=G.graph)
    gdf_nodes2, gdf_edges2 = ox.graph_to_gdfs(G2)
    _ = list(ox.utils_geo.interpolate_points(gdf_edges2["geometry"].iloc[0], 0.001))
    assert set(gdf_nodes1.index) == set(gdf_nodes2.index) == set(G.nodes) == set(G2.nodes)
    assert set(gdf_edges1.index) == set(gdf_edges2.index) == set(G.edges) == set(G2.edges)

    # test code branches that should raise exceptions
    with pytest.raises(ValueError, match="You must request nodes or edges or both"):
        ox.graph_to_gdfs(G2, nodes=False, edges=False)
    with pytest.raises(ValueError, match="Invalid literal for boolean"):
        ox.io._convert_bool_string("T")

    # create random boolean graph/node/edge attributes
    attr_name = "test_bool"
    G.graph[attr_name] = False
    bools = np.random.default_rng().integers(low=0, high=2, size=len(G.nodes))
    node_attrs = {n: bool(b) for n, b in zip(G.nodes, bools)}
    nx.set_node_attributes(G, node_attrs, attr_name)
    bools = np.random.default_rng().integers(low=0, high=2, size=len(G.edges))
    edge_attrs = {n: bool(b) for n, b in zip(G.edges, bools)}
    nx.set_edge_attributes(G, edge_attrs, attr_name)

    # create list, set, and dict attributes for nodes and edges
    rand_ints_nodes = np.random.default_rng().integers(low=0, high=10, size=len(G.nodes))
    rand_ints_edges = np.random.default_rng().integers(low=0, high=10, size=len(G.edges))
    list_node_attrs = {n: [n, r] for n, r in zip(G.nodes, rand_ints_nodes)}
    nx.set_node_attributes(G, list_node_attrs, "test_list")
    list_edge_attrs = {e: [e, r] for e, r in zip(G.edges, rand_ints_edges)}
    nx.set_edge_attributes(G, list_edge_attrs, "test_list")
    set_node_attrs = {n: {n, r} for n, r in zip(G.nodes, rand_ints_nodes)}
    nx.set_node_attributes(G, set_node_attrs, "test_set")
    set_edge_attrs = {e: {e, r} for e, r in zip(G.edges, rand_ints_edges)}
    nx.set_edge_attributes(G, set_edge_attrs, "test_set")
    dict_node_attrs = {n: {n: r} for n, r in zip(G.nodes, rand_ints_nodes)}
    nx.set_node_attributes(G, dict_node_attrs, "test_dict")
    dict_edge_attrs = {e: {e: r} for e, r in zip(G.edges, rand_ints_edges)}
    nx.set_edge_attributes(G, dict_edge_attrs, "test_dict")

    # save/load graph as graphml file
    ox.save_graphml(G, gephi=True)
    ox.save_graphml(G, gephi=False)
    ox.save_graphml(G, gephi=False, filepath=fp)
    G2 = ox.load_graphml(
        fp,
        graph_dtypes={attr_name: ox.io._convert_bool_string},
        node_dtypes={attr_name: ox.io._convert_bool_string},
        edge_dtypes={attr_name: ox.io._convert_bool_string},
    )

    # verify everything in G is equivalent in G2
    assert tuple(G.graph.keys()) == tuple(G2.graph.keys())
    assert tuple(G.graph.values()) == tuple(G2.graph.values())
    z = zip(G.nodes(data=True), G2.nodes(data=True))
    for (n1, d1), (n2, d2) in z:
        assert n1 == n2
        assert tuple(d1.keys()) == tuple(d2.keys())
        assert tuple(d1.values()) == tuple(d2.values())
    z = zip(G.edges(keys=True, data=True), G2.edges(keys=True, data=True))
    for (u1, v1, k1, d1), (u2, v2, k2, d2) in z:
        assert u1 == u2
        assert v1 == v2
        assert k1 == k2
        assert tuple(d1.keys()) == tuple(d2.keys())
        assert tuple(d1.values()) == tuple(d2.values())

    # test custom data types
    nd = {"osmid": str}
    ed = {"length": str, "osmid": float}
    G2 = ox.load_graphml(fp, node_dtypes=nd, edge_dtypes=ed)

    # test loading graphml from a file stream
    file_bytes = Path.open(Path("tests/input_data/short.graphml"), "rb").read()
    data = str(file_bytes.decode())
    G = ox.load_graphml(graphml_str=data, node_dtypes=nd, edge_dtypes=ed)


def test_graph_from() -> None:
    """Test downloading graphs from Overpass."""
    # test subdividing a large geometry (raises a UserWarning)
    bbox = ox.utils_geo.bbox_from_point((0, 0), dist=1e5, project_utm=True)
    poly = ox.utils_geo.bbox_to_poly(bbox)
    _ = ox.utils_geo._consolidate_subdivide_geometry(poly)

    # graph from bounding box
    _ = ox.utils_geo.bbox_from_point(location_point, dist=1000, project_utm=True, return_crs=True)
    bbox = ox.utils_geo.bbox_from_point(location_point, dist=500)
    G = ox.graph_from_bbox(bbox, network_type="drive")
    G = ox.graph_from_bbox(bbox, network_type="drive_service", truncate_by_edge=True)

    # truncate graph by bounding box
    bbox = ox.utils_geo.bbox_from_point(location_point, dist=400)
    G = ox.truncate.truncate_graph_bbox(G, bbox)
    G = ox.truncate.largest_component(G, strongly=True)

    # graph from address
    G = ox.graph_from_address(address=address, dist=500, dist_type="bbox", network_type="bike")

    # graph from list of places
    G = ox.graph_from_place([place1], which_result=[None], network_type="all")

    # graph from polygon
    G = ox.graph_from_polygon(polygon, network_type="walk", truncate_by_edge=True, simplify=False)
    G = ox.simplify_graph(
        G,
        node_attrs_include=["junction", "ref"],
        edge_attrs_differ=["osmid"],
        remove_rings=False,
        track_merged=True,
    )

    # test custom query filter
    cf = (
        '["highway"]'
        '["area"!~"yes"]'
        '["highway"!~"motor|proposed|construction|abandoned|platform|raceway"]'
        '["foot"!~"no"]'
        '["service"!~"private"]'
        '["access"!~"private"]'
    )
    G = ox.graph_from_point(
        location_point,
        dist=500,
        custom_filter=cf,
        dist_type="bbox",
        network_type="all",
    )

    ox.settings.overpass_memory = 1073741824
    G = ox.graph_from_point(
        location_point,
        dist=500,
        dist_type="network",
        network_type="all_private",
    )


def test_features() -> None:
    """Test downloading features from Overpass."""
    bbox = ox.utils_geo.bbox_from_point(location_point, dist=500)
    tags1: dict[str, bool | str | list[str]] = {"landuse": True, "building": True, "highway": True}

    with pytest.raises(ValueError, match="The geometry of `polygon` is invalid."):
        ox.features.features_from_polygon(Polygon(((0, 0), (0, 0), (0, 0), (0, 0))), tags={})
    with pytest.raises(TypeCheckError), pytest.raises(TypeError):
        ox.features.features_from_polygon(Point(0, 0), tags={})

    # test cache_only_mode
    ox.settings.cache_only_mode = True
    with pytest.raises(ox._errors.CacheOnlyInterruptError, match="Interrupted because"):
        _ = ox.features_from_bbox(bbox, tags=tags1)
    ox.settings.cache_only_mode = False

    # features_from_bbox - bounding box query to return no data
    with pytest.raises(ox._errors.InsufficientResponseError):
        gdf = ox.features_from_bbox(bbox=(-2.000, -2.001, -2.000, -2.001), tags={"building": True})

    # features_from_bbox - successful
    gdf = ox.features_from_bbox(bbox, tags=tags1)
    fig, ax = ox.plot_footprints(gdf)
    fig, ax = ox.plot_footprints(gdf, ax=ax, bbox=(10, 0, 10, 0))

    # features_from_point - tests multipolygon creation
    gdf = ox.utils_geo.bbox_from_point(location_point, dist=500)

    # features_from_place - includes test of list of places
    tags2: dict[str, bool | str | list[str]] = {
        "amenity": True,
        "landuse": ["retail", "commercial"],
        "highway": "bus_stop",
    }
    gdf = ox.features_from_place(place1, tags=tags2)
    gdf = ox.features_from_place([place1], which_result=[None], tags=tags2)

    # features_from_polygon
    polygon = ox.geocode_to_gdf(place1).geometry.iloc[0]
    ox.features_from_polygon(polygon, tags2)

    # features_from_address - includes testing overpass settings and snapshot from 2019
    ox.settings.overpass_settings = '[out:json][timeout:200][date:"2019-10-28T19:20:00Z"]'
    gdf = ox.features_from_address(address, tags=tags2, dist=1000)

    # features_from_xml - tests error handling of clipped XMLs with incomplete geometry
    gdf = ox.features_from_xml("tests/input_data/planet_10.068,48.135_10.071,48.137.osm")

    # test loading a geodataframe from a local .osm xml file
    with bz2.BZ2File("tests/input_data/West-Oakland.osm.bz2") as f:
        handle, temp_filename = tempfile.mkstemp(suffix=".osm")
        os.write(handle, f.read())
        os.close(handle)
    for filename in ("tests/input_data/West-Oakland.osm.bz2", temp_filename):
        gdf = ox.features_from_xml(filename)
        assert "Willow Street" in gdf["name"].to_numpy()
    Path.unlink(Path(temp_filename))<|MERGE_RESOLUTION|>--- conflicted
+++ resolved
@@ -156,14 +156,9 @@
     with pytest.warns(UserWarning, match="edge bearings will be directional"):
         bearings, weights = ox.bearing._extract_edge_bearings(G, min_length=0, weight=None)
     assert list(bearings) == [0.0]  # north
-<<<<<<< HEAD
     assert list(weights) == [1.0]
     bearings, weights = ox.bearing._extract_edge_bearings(
-        ox.utils_graph.get_undirected(G),
-=======
-    bearings = ox.bearing._extract_edge_bearings(
         ox.convert.to_undirected(G),
->>>>>>> 12dbb6c4
         min_length=0,
         weight="weight",
     )
