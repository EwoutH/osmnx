# ruff: noqa: E402,F841,INP001,PLR2004,S101
"""Test suite for the package."""

from __future__ import annotations

# use agg backend so you don't need a display on CI
# do this first before pyplot is imported by anything
import matplotlib as mpl

mpl.use("Agg")

import bz2
import logging as lg
import os
import tempfile
from collections import OrderedDict
from pathlib import Path
from xml.etree import ElementTree

import geopandas as gpd
import networkx as nx
import numpy as np
import pandas as pd
import pytest
from requests.exceptions import ConnectionError
from shapely import wkt
from shapely.geometry import Point
from shapely.geometry import Polygon
from typeguard import TypeCheckError

import osmnx as ox

ox.settings.log_console = True
ox.settings.log_file = True
ox.settings.use_cache = True
ox.settings.data_folder = ".temp/data"
ox.settings.logs_folder = ".temp/logs"
ox.settings.imgs_folder = ".temp/imgs"
ox.settings.cache_folder = ".temp/cache"

# define queries to use throughout tests
location_point = (37.791427, -122.410018)
address = "600 Montgomery St, San Francisco, California, USA"
place1 = {"city": "Piedmont", "state": "California", "country": "USA"}
place2 = "SoHo, New York, NY"
p = (
    "POLYGON ((-122.262 37.869, -122.255 37.869, -122.255 37.874,"
    "-122.262 37.874, -122.262 37.869))"
)
polygon = wkt.loads(p)


def test_logging() -> None:
    """Test the logger."""
    ox.log("test a fake default message")
    ox.log("test a fake debug", level=lg.DEBUG)
    ox.log("test a fake info", level=lg.INFO)
    ox.log("test a fake warning", level=lg.WARNING)
    ox.log("test a fake error", level=lg.ERROR)

    ox.citation(style="apa")
    ox.citation(style="bibtex")
    ox.citation(style="ieee")
    ox.ts(style="date")
    ox.ts(style="time")


def test_exceptions() -> None:
    """Test the custom errors."""
    message = "testing exception"

    with pytest.raises(ox._errors.ResponseStatusCodeError):
        raise ox._errors.ResponseStatusCodeError(message)

    with pytest.raises(ox._errors.CacheOnlyInterruptError):
        raise ox._errors.CacheOnlyInterruptError(message)

    with pytest.raises(ox._errors.InsufficientResponseError):
        raise ox._errors.InsufficientResponseError(message)

    with pytest.raises(ox._errors.GraphSimplificationError):
        raise ox._errors.GraphSimplificationError(message)


def test_geocoder() -> None:
    """Test retrieving elements by place name and OSM ID."""
    city = ox.geocode_to_gdf("R2999176", by_osmid=True)
    city = ox.geocode_to_gdf(place1, which_result=1)
    city = ox.geocode_to_gdf(place2)
    city_projected = ox.project_gdf(city, to_crs="epsg:3395")

    # test geocoding a bad query: should raise exception
    with pytest.raises(ox._errors.InsufficientResponseError):
        _ = ox.geocode("!@#$%^&*")

    with pytest.raises(ox._errors.InsufficientResponseError):
        _ = ox.geocode_to_gdf(query="AAAZZZ")

    # fails to geocode to a (Multi)Polygon
    with pytest.raises(TypeError):
        _ = ox.geocode_to_gdf("Bunker Hill, Los Angeles, CA, USA")


def test_stats() -> None:
    """Test generating graph stats."""
    # create graph, add a new node, add bearings, project it
    G = ox.graph_from_place(place1, network_type="all")
    G.add_node(0, x=location_point[1], y=location_point[0], street_count=0)
    _ = ox.bearing.calculate_bearing(0, 0, 1, 1)
    G = ox.add_edge_bearings(G)
    G_proj = ox.project_graph(G)
    G_proj = ox.distance.add_edge_lengths(G_proj, edges=tuple(G_proj.edges)[0:3])

    # calculate stats
    cspn = ox.stats.count_streets_per_node(G)
    stats = ox.basic_stats(G)
    stats = ox.basic_stats(G, area=1000)
    stats = ox.basic_stats(G_proj, area=1000, clean_int_tol=15)

    # calculate entropy
    Gu = ox.get_undirected(G)
    entropy = ox.bearing.orientation_entropy(Gu, weight="length")

    fig, ax = ox.plot.plot_orientation(Gu, area=True, title="Title")
    fig, ax = ox.plot.plot_orientation(Gu, ax=ax, area=False, title="Title")

    # test cleaning and rebuilding graph
    G_clean = ox.consolidate_intersections(G_proj, tolerance=10, rebuild_graph=True, dead_ends=True)
    G_clean = ox.consolidate_intersections(
        G_proj,
        tolerance=10,
        rebuild_graph=True,
        reconnect_edges=False,
    )
    G_clean = ox.consolidate_intersections(G_proj, tolerance=10, rebuild_graph=False)

    # try consolidating an empty graph
    G = nx.MultiDiGraph(crs="epsg:4326")
    G_clean = ox.consolidate_intersections(G, rebuild_graph=True)
    G_clean = ox.consolidate_intersections(G, rebuild_graph=False)


def test_osm_xml() -> None:
    """Test working with .osm XML data."""
    # test loading a graph from a local .osm xml file
    node_id = 53098262
    neighbor_ids = 53092170, 53060438, 53027353, 667744075

    with bz2.BZ2File("tests/input_data/West-Oakland.osm.bz2") as f:
        handle, temp_filename = tempfile.mkstemp(suffix=".osm")
        os.write(handle, f.read())
        os.close(handle)

    for filename in ("tests/input_data/West-Oakland.osm.bz2", temp_filename):
        G = ox.graph_from_xml(filename)
        assert node_id in G.nodes

        for neighbor_id in neighbor_ids:
            edge_key = (node_id, neighbor_id, 0)
            assert neighbor_id in G.nodes
            assert edge_key in G.edges
            assert G.edges[edge_key]["name"] in {"8th Street", "Willow Street"}

    Path.unlink(Path(temp_filename))

    # test .osm xml saving
    G = ox.graph_from_point(location_point, dist=500, network_type="drive")
    fp = Path(ox.settings.data_folder) / "graph.osm"
    ox.save_graph_xml(G, merge_edges=False, filepath=fp)  # issues UserWarning
    G = ox.graph_from_xml(fp)  # issues UserWarning

    # test osm xml output merge edges
    default_all_oneway = ox.settings.all_oneway
    ox.settings.all_oneway = True
    ox.io.save_graph_xml(G, merge_edges=True, edge_tag_aggs=[("length", "sum")], precision=5)

    # test osm xml output from gdfs
    nodes, edges = ox.graph_to_gdfs(G)
    ox.io.save_graph_xml((nodes, edges))

    # test ordered nodes from way
    df_uv = pd.DataFrame({"u": [54, 2, 5, 3, 10, 19, 20], "v": [76, 3, 8, 10, 5, 20, 15]})
    ordered_nodes = ox._osm_xml._get_unique_nodes_ordered_from_way(df_uv)
    assert ordered_nodes == [2, 3, 10, 5, 8]

    # test roundabout handling
    default_overpass_settings = ox.settings.overpass_settings
    ox.settings.overpass_settings += '[date:"2023-04-01T00:00:00Z"]'
    point = (39.0290346, -84.4696884)
    G = ox.graph_from_point(point, dist=500, dist_type="bbox", network_type="drive", simplify=False)
    gdf_edges = ox.graph_to_gdfs(G, nodes=False)
    gdf_way = gdf_edges[gdf_edges["osmid"] == 570883705]  # roundabout
    first = gdf_way.iloc[0].dropna().astype(str)
    root = ElementTree.Element("osm", attrib={"version": "0.6", "generator": "OSMnx"})
    edge = ElementTree.SubElement(root, "way")
    ox._osm_xml._append_nodes_as_edge_attrs(edge, first.to_dict(), gdf_way)

    # restore settings
    ox.settings.overpass_settings = default_overpass_settings
    ox.settings.all_oneway = default_all_oneway


def test_elevation() -> None:
    """Test working with elevation data."""
    G = ox.graph_from_address(address=address, dist=500, dist_type="bbox", network_type="bike")

    # add node elevations from Google (fails without API key)
    with pytest.raises(ox._errors.InsufficientResponseError):
        _ = ox.elevation.add_node_elevations_google(G, api_key="", batch_size=350)

    # add node elevations from Open Topo Data (works without API key)
    ox.settings.elevation_url_template = (
        "https://api.opentopodata.org/v1/aster30m?locations={locations}&key={key}"
    )
    _ = ox.elevation.add_node_elevations_google(G, batch_size=100, pause=0.01)

    # same thing again, to hit the cache
    _ = ox.elevation.add_node_elevations_google(G, batch_size=100, pause=0.01)

    # add node elevations from a single raster file (some nodes will be null)
    rasters = list(Path("tests/input_data").glob("elevation*.tif"))
    G = ox.elevation.add_node_elevations_raster(G, rasters[0], cpus=1)
    assert pd.notna(pd.Series(dict(G.nodes(data="elevation")))).any()

    # add node elevations from multiple raster files (no nodes should be null)
    G = ox.elevation.add_node_elevations_raster(G, rasters)
    assert pd.notna(pd.Series(dict(G.nodes(data="elevation")))).all()

    # add edge grades and their absolute values
    G = ox.add_edge_grades(G, add_absolute=True)


def test_routing() -> None:
    """Test working with speed, travel time, and routing."""
    G = ox.graph_from_address(address=address, dist=500, dist_type="bbox", network_type="bike")

    # give each edge speed and travel time attributes
    G = ox.add_edge_speeds(G)
    G = ox.add_edge_speeds(G, hwy_speeds={"motorway": 100})
    G = ox.add_edge_travel_times(G)

    # test value cleaning
    assert ox.speed._clean_maxspeed("100,2") == 100.2
    assert ox.speed._clean_maxspeed("100.2") == 100.2
    assert ox.speed._clean_maxspeed("100 km/h") == 100.0
    assert ox.speed._clean_maxspeed("100 mph") == pytest.approx(160.934)
    assert ox.speed._clean_maxspeed("60|100") == 80
    assert ox.speed._clean_maxspeed("60|100 mph") == pytest.approx(128.7472)
    assert ox.speed._clean_maxspeed("signal") is None
    assert ox.speed._clean_maxspeed("100;70") is None

    # test collapsing multiple mph values to single kph value
    assert ox.speed._collapse_multiple_maxspeed_values(["25 mph", "30 mph"], np.mean) == 44.25685

    # test collapsing invalid values: should return None
    assert ox.speed._collapse_multiple_maxspeed_values(["mph", "kph"], np.mean) is None

    orig_x = np.array([-122.404771])
    dest_x = np.array([-122.401429])
    orig_y = np.array([37.794302])
    dest_y = np.array([37.794987])
    orig_node = int(ox.distance.nearest_nodes(G, orig_x, orig_y)[0])
    dest_node = int(ox.distance.nearest_nodes(G, dest_x, dest_y)[0])

    # test non-numeric weight, should raise ValueError
    with pytest.raises(ValueError, match="contains non-numeric values"):
        route1 = ox.shortest_path(G, orig_node, dest_node, weight="highway")

    # mismatch iterable and non-iterable orig/dest, should raise TypeError
    msg = "must either both be iterable or neither must be iterable"
    with pytest.raises(TypeError, match=msg):
        route2 = ox.shortest_path(G, orig_node, [dest_node])  # type: ignore[call-overload]

    # mismatch lengths of orig/dest, should raise ValueError
    msg = "must be of equal length"
    with pytest.raises(ValueError, match=msg):
        route2 = ox.shortest_path(G, [orig_node] * 2, [dest_node] * 3)

    # test missing weight (should raise warning)
    route3 = ox.shortest_path(G, orig_node, dest_node, weight="time")
    # test good weight
    route4 = ox.routing.shortest_path(G, orig_node, dest_node, weight="travel_time")
    route5 = ox.shortest_path(G, orig_node, dest_node, weight="travel_time")
    assert route5 is not None

    route_edges = ox.utils_graph.route_to_gdf(G, route5, weight="travel_time")

    fig, ax = ox.plot_graph_route(G, route5, save=True)

    # test multiple origins-destinations
    n = 5
    nodes = np.array(G.nodes)
    origs = [int(x) for x in np.random.default_rng().choice(nodes, size=n, replace=True)]
    dests = [int(x) for x in np.random.default_rng().choice(nodes, size=n, replace=True)]
    paths1 = ox.shortest_path(G, origs, dests, weight="length", cpus=1)
    paths2 = ox.shortest_path(G, origs, dests, weight="length", cpus=2)
    paths3 = ox.shortest_path(G, origs, dests, weight="length", cpus=None)
    assert paths1 == paths2 == paths3

    # test k shortest paths
    routes = ox.routing.k_shortest_paths(G, orig_node, dest_node, k=2, weight="travel_time")
    fig, ax = ox.plot_graph_routes(G, list(routes))

    # test great circle and euclidean distance calculators
    assert ox.distance.great_circle(0, 0, 1, 1) == pytest.approx(157249.6034105)
    assert ox.distance.euclidean(0, 0, 1, 1) == pytest.approx(1.4142135)


def test_plots() -> None:
    """Test visualization methods."""
    G = ox.graph_from_point(location_point, dist=500, network_type="drive")
    Gp = ox.project_graph(G)
    G = ox.project_graph(G, to_latlong=True)

    # test getting colors
    co1 = ox.plot.get_colors(n=5, cmap="plasma", start=0.1, stop=0.9, alpha=0.5)
    co2 = ox.plot.get_colors(n=5, cmap="plasma", start=0.1, stop=0.9, alpha=None)
    nc = ox.plot.get_node_colors_by_attr(G, "x")
    ec = ox.plot.get_edge_colors_by_attr(G, "length", num_bins=5)

    # plot and save to disk
    filepath = Path(ox.settings.data_folder) / "test.svg"
    fig, ax = ox.plot_graph(G, show=False, save=True, close=True, filepath=filepath)
    fig, ax = ox.plot_graph(Gp, edge_linewidth=0, figsize=(5, 5), bgcolor="y")
    fig, ax = ox.plot_graph(
        Gp,
        ax=ax,
        dpi=180,
        node_color="k",
        node_size=5,
        node_alpha=0.1,
        node_edgecolor="b",
        node_zorder=5,
        edge_color="r",
        edge_linewidth=2,
        edge_alpha=0.1,
        show=False,
        save=True,
        close=True,
    )

    # figure-ground plots
    fig, ax = ox.plot_figure_ground(G=G)


def test_find_nearest() -> None:
    """Test nearest node/edge searching."""
    # get graph and x/y coords to search
    G = ox.graph_from_point(location_point, dist=500, network_type="drive", simplify=False)
    Gp = ox.project_graph(G)
    points = ox.utils_geo.sample_points(ox.get_undirected(Gp), 5)
    X = points.x.to_numpy()
    Y = points.y.to_numpy()

    # get nearest nodes
    _ = ox.distance.nearest_nodes(G, X, Y, return_dist=True)
    _ = ox.distance.nearest_nodes(G, X, Y, return_dist=False)
    nn0, dist0 = ox.distance.nearest_nodes(G, X[0], Y[0], return_dist=True)
    nn1 = ox.distance.nearest_nodes(Gp, X[0], Y[0], return_dist=False)

    # get nearest edge
    _ = ox.distance.nearest_edges(Gp, X, Y, return_dist=False)
    _ = ox.distance.nearest_edges(Gp, X, Y, return_dist=True)
    _ = ox.distance.nearest_edges(Gp, X[0], Y[0], return_dist=False)
    _ = ox.distance.nearest_edges(Gp, X[0], Y[0], return_dist=True)


def test_api_endpoints() -> None:
    """Test different API endpoints."""
    default_timeout = ox.settings.timeout
    default_key = ox.settings.nominatim_key
    default_nominatim_endpoint = ox.settings.nominatim_endpoint
    default_overpass_endpoint = ox.settings.overpass_endpoint
    default_overpass_rate_limit = ox.settings.overpass_rate_limit

    # test good and bad DNS resolution
    ox.settings.timeout = 1
    ip = ox._http._resolve_host_via_doh("overpass-api.de")
    ip = ox._http._resolve_host_via_doh("AAAAAAAAAAA")
    _doh_url_template_default = ox.settings.doh_url_template
    ox.settings.doh_url_template = "http://aaaaaa.hostdoesntexist.org/nothinguseful"
    ip = ox._http._resolve_host_via_doh("overpass-api.de")
    ox.settings.doh_url_template = None
    ip = ox._http._resolve_host_via_doh("overpass-api.de")
    ox.settings.doh_url_template = _doh_url_template_default

    # Test changing the Overpass endpoint.
    # This should fail because we didn't provide a valid endpoint
    ox.settings.overpass_rate_limit = False
    ox.settings.overpass_endpoint = "http://NOT_A_VALID_ENDPOINT/api/"
    with pytest.raises(ConnectionError, match="Max retries exceeded with url"):
        G = ox.graph_from_place(place1, network_type="all")

    ox.settings.overpass_rate_limit = default_overpass_rate_limit
    ox.settings.timeout = default_timeout

    params: OrderedDict[str, int | str] = OrderedDict()
    params["format"] = "json"
    params["address_details"] = 0

    # Bad Address - should return an empty response
    params["q"] = "AAAAAAAAAAA"
    response_json = ox._nominatim._nominatim_request(params=params, request_type="search")

    # Good Address - should return a valid response with a valid osm_id
    params["q"] = "Newcastle A186 Westgate Rd"
    response_json = ox._nominatim._nominatim_request(params=params, request_type="search")

    # Lookup
    params = OrderedDict()
    params["format"] = "json"
    params["address_details"] = 0
    params["osm_ids"] = "W68876073"

    # good call
    response_json = ox._nominatim._nominatim_request(params=params, request_type="lookup")

    # bad call
    with pytest.raises(
        ox._errors.InsufficientResponseError,
        match="Nominatim API did not return a list of results",
    ):
        response_json = ox._nominatim._nominatim_request(params=params, request_type="search")

    # query must be a str if by_osmid=True
    with pytest.raises(TypeError, match="`query` must be a string if `by_osmid` is True"):
        ox.geocode_to_gdf(query={"City": "Boston"}, by_osmid=True)

    # Invalid nominatim query type
    with pytest.raises(ValueError, match="Nominatim `request_type` must be"):
        response_json = ox._nominatim._nominatim_request(params=params, request_type="xyz")

    # Searching on public nominatim should work even if a (bad) key was provided
    ox.settings.nominatim_key = "NOT_A_KEY"
    response_json = ox._nominatim._nominatim_request(params=params, request_type="lookup")

    ox.settings.nominatim_key = default_key
    ox.settings.nominatim_endpoint = default_nominatim_endpoint
    ox.settings.overpass_endpoint = default_overpass_endpoint


def test_graph_save_load() -> None:  # noqa: PLR0915
    """Test saving/loading graphs to/from disk."""
    G = ox.graph_from_point(location_point, dist=500, network_type="drive")

    # save/load geopackage and convert graph to/from node/edge GeoDataFrames
    ox.save_graph_geopackage(G, directed=False)
    fp = ".temp/data/graph-dir.gpkg"
    ox.save_graph_geopackage(G, filepath=fp, directed=True)
    gdf_nodes1 = gpd.read_file(fp, layer="nodes").set_index("osmid")
    gdf_edges1 = gpd.read_file(fp, layer="edges").set_index(["u", "v", "key"])
    G2 = ox.graph_from_gdfs(gdf_nodes1, gdf_edges1)
    G2 = ox.graph_from_gdfs(gdf_nodes1, gdf_edges1, graph_attrs=G.graph)
    gdf_nodes2, gdf_edges2 = ox.graph_to_gdfs(G2)
    _ = list(ox.utils_geo.interpolate_points(gdf_edges2["geometry"].iloc[0], 0.001))
    assert set(gdf_nodes1.index) == set(gdf_nodes2.index) == set(G.nodes) == set(G2.nodes)
    assert set(gdf_edges1.index) == set(gdf_edges2.index) == set(G.edges) == set(G2.edges)

    # test code branches that should raise exceptions
    with pytest.raises(ValueError, match="You must request nodes or edges or both"):
        ox.graph_to_gdfs(G2, nodes=False, edges=False)
    with pytest.raises(ValueError, match="Invalid literal for boolean"):
        ox.io._convert_bool_string("T")

    # create random boolean graph/node/edge attributes
    attr_name = "test_bool"
    G.graph[attr_name] = False
    bools = np.random.default_rng().integers(low=0, high=2, size=len(G.nodes))
    node_attrs = {n: bool(b) for n, b in zip(G.nodes, bools)}
    nx.set_node_attributes(G, node_attrs, attr_name)
    bools = np.random.default_rng().integers(low=0, high=2, size=len(G.edges))
    edge_attrs = {n: bool(b) for n, b in zip(G.edges, bools)}
    nx.set_edge_attributes(G, edge_attrs, attr_name)

    # create list, set, and dict attributes for nodes and edges
    rand_ints_nodes = np.random.default_rng().integers(low=0, high=10, size=len(G.nodes))
    rand_ints_edges = np.random.default_rng().integers(low=0, high=10, size=len(G.edges))
    list_node_attrs = {n: [n, r] for n, r in zip(G.nodes, rand_ints_nodes)}
    nx.set_node_attributes(G, list_node_attrs, "test_list")
    list_edge_attrs = {e: [e, r] for e, r in zip(G.edges, rand_ints_edges)}
    nx.set_edge_attributes(G, list_edge_attrs, "test_list")
    set_node_attrs = {n: {n, r} for n, r in zip(G.nodes, rand_ints_nodes)}
    nx.set_node_attributes(G, set_node_attrs, "test_set")
    set_edge_attrs = {e: {e, r} for e, r in zip(G.edges, rand_ints_edges)}
    nx.set_edge_attributes(G, set_edge_attrs, "test_set")
    dict_node_attrs = {n: {n: r} for n, r in zip(G.nodes, rand_ints_nodes)}
    nx.set_node_attributes(G, dict_node_attrs, "test_dict")
    dict_edge_attrs = {e: {e: r} for e, r in zip(G.edges, rand_ints_edges)}
    nx.set_edge_attributes(G, dict_edge_attrs, "test_dict")

    # save/load graph as graphml file
    ox.save_graphml(G, gephi=True)
    ox.save_graphml(G, gephi=False)
    ox.save_graphml(G, gephi=False, filepath=fp)
    G2 = ox.load_graphml(
        fp,
        graph_dtypes={attr_name: ox.io._convert_bool_string},
        node_dtypes={attr_name: ox.io._convert_bool_string},
        edge_dtypes={attr_name: ox.io._convert_bool_string},
    )

    # verify everything in G is equivalent in G2
    assert tuple(G.graph.keys()) == tuple(G2.graph.keys())
    assert tuple(G.graph.values()) == tuple(G2.graph.values())
    z = zip(G.nodes(data=True), G2.nodes(data=True))
    for (n1, d1), (n2, d2) in z:
        assert n1 == n2
        assert tuple(d1.keys()) == tuple(d2.keys())
        assert tuple(d1.values()) == tuple(d2.values())
    z = zip(G.edges(keys=True, data=True), G2.edges(keys=True, data=True))
    for (u1, v1, k1, d1), (u2, v2, k2, d2) in z:
        assert u1 == u2
        assert v1 == v2
        assert k1 == k2
        assert tuple(d1.keys()) == tuple(d2.keys())
        assert tuple(d1.values()) == tuple(d2.values())

    # test custom data types
    nd = {"osmid": str}
    ed = {"length": str, "osmid": float}
    G2 = ox.load_graphml(fp, node_dtypes=nd, edge_dtypes=ed)

    # test loading graphml from a file stream
    file_bytes = Path.open(Path("tests/input_data/short.graphml"), "rb").read()
    data = str(file_bytes.decode())
    G = ox.load_graphml(graphml_str=data, node_dtypes=nd, edge_dtypes=ed)


def test_graph_from_functions() -> None:
    """Test downloading graphs from Overpass."""
    # test subdividing a large geometry (raises a UserWarning)
    bbox = ox.utils_geo.bbox_from_point((0, 0), dist=1e5, project_utm=True)
    poly = ox.utils_geo.bbox_to_poly(bbox)
    _ = ox.utils_geo._consolidate_subdivide_geometry(poly)

    # graph from bounding box
    _ = ox.utils_geo.bbox_from_point(location_point, dist=1000, project_utm=True, return_crs=True)
    bbox = ox.utils_geo.bbox_from_point(location_point, dist=500)
    G = ox.graph_from_bbox(bbox, network_type="drive")
    G = ox.graph_from_bbox(bbox, network_type="drive_service", truncate_by_edge=True)

    # truncate graph by bounding box
    bbox = ox.utils_geo.bbox_from_point(location_point, dist=400)
    G = ox.truncate.truncate_graph_bbox(G, bbox)
    G = ox.utils_graph.get_largest_component(G, strongly=True)

    # graph from address
    G = ox.graph_from_address(address=address, dist=500, dist_type="bbox", network_type="bike")

    # graph from list of places
    G = ox.graph_from_place([place1], which_result=[None], network_type="all")

    # graph from polygon
    G = ox.graph_from_polygon(polygon, network_type="walk", truncate_by_edge=True, simplify=False)
    G = ox.simplify_graph(G, endpoint_attrs=["osmid"], remove_rings=False, track_merged=True)

    # test custom query filter
    cf = (
        '["highway"]'
        '["area"!~"yes"]'
        '["highway"!~"motor|proposed|construction|abandoned|platform|raceway"]'
        '["foot"!~"no"]'
        '["service"!~"private"]'
        '["access"!~"private"]'
    )
    G = ox.graph_from_point(
        location_point,
        dist=500,
        custom_filter=cf,
        dist_type="bbox",
        network_type="all",
    )

    ox.settings.memory = 1073741824
    G = ox.graph_from_point(
        location_point,
        dist=500,
        dist_type="network",
        network_type="all_private",
    )


def test_features() -> None:
    """Test downloading features from Overpass."""
    bbox = ox.utils_geo.bbox_from_point(location_point, dist=500)
    tags1: dict[str, bool | str | list[str]] = {"landuse": True, "building": True, "highway": True}

    with pytest.raises(ValueError, match="The geometry of `polygon` is invalid."):
        ox.features.features_from_polygon(Polygon(((0, 0), (0, 0), (0, 0), (0, 0))), tags={})
    with pytest.raises(TypeCheckError), pytest.raises(TypeError):
        ox.features.features_from_polygon(Point(0, 0), tags={})

    # test cache_only_mode
    ox.settings.cache_only_mode = True
    with pytest.raises(ox._errors.CacheOnlyInterruptError, match="Interrupted because"):
        _ = ox.features_from_bbox(bbox, tags=tags1)
    ox.settings.cache_only_mode = False

    # features_from_bbox - bounding box query to return no data
    with pytest.raises(ox._errors.InsufficientResponseError):
<<<<<<< HEAD
        gdf = ox.features_from_bbox(bbox=(0.009, -0.009, 0.009, -0.009), tags={"building": True})
=======
        gdf = ox.geometries_from_bbox(-2.000, -2.001, -2.000, -2.001, tags={"building": True})
>>>>>>> 78af8ed5

    # features_from_bbox - successful
    gdf = ox.features_from_bbox(bbox, tags=tags1)
    fig, ax = ox.plot_footprints(gdf)
    fig, ax = ox.plot_footprints(gdf, ax=ax, bbox=(10, 0, 10, 0))

    # features_from_point - tests multipolygon creation
    gdf = ox.utils_geo.bbox_from_point(location_point, dist=500)

    # features_from_place - includes test of list of places
    tags2: dict[str, bool | str | list[str]] = {
        "amenity": True,
        "landuse": ["retail", "commercial"],
        "highway": "bus_stop",
    }
    gdf = ox.features_from_place(place1, tags=tags2)
    gdf = ox.features_from_place([place1], which_result=[None], tags=tags2)

    # features_from_polygon
    polygon = ox.geocode_to_gdf(place1).geometry.iloc[0]
    ox.features_from_polygon(polygon, tags2)

    # features_from_address - includes testing overpass settings and snapshot from 2019
    ox.settings.overpass_settings = '[out:json][timeout:200][date:"2019-10-28T19:20:00Z"]'
    gdf = ox.features_from_address(address, tags=tags2, dist=1000)

    # features_from_xml - tests error handling of clipped XMLs with incomplete geometry
    gdf = ox.features_from_xml("tests/input_data/planet_10.068,48.135_10.071,48.137.osm")

    # test loading a geodataframe from a local .osm xml file
    with bz2.BZ2File("tests/input_data/West-Oakland.osm.bz2") as f:
        handle, temp_filename = tempfile.mkstemp(suffix=".osm")
        os.write(handle, f.read())
        os.close(handle)
    for filename in ("tests/input_data/West-Oakland.osm.bz2", temp_filename):
        gdf = ox.features_from_xml(filename)
        assert "Willow Street" in gdf["name"].to_numpy()
    Path.unlink(Path(temp_filename))<|MERGE_RESOLUTION|>--- conflicted
+++ resolved
@@ -598,11 +598,7 @@
 
     # features_from_bbox - bounding box query to return no data
     with pytest.raises(ox._errors.InsufficientResponseError):
-<<<<<<< HEAD
-        gdf = ox.features_from_bbox(bbox=(0.009, -0.009, 0.009, -0.009), tags={"building": True})
-=======
-        gdf = ox.geometries_from_bbox(-2.000, -2.001, -2.000, -2.001, tags={"building": True})
->>>>>>> 78af8ed5
+        gdf = ox.features_from_bbox(bbox=(-2.000, -2.001, -2.000, -2.001), tags={"building": True})
 
     # features_from_bbox - successful
     gdf = ox.features_from_bbox(bbox, tags=tags1)
